--- conflicted
+++ resolved
@@ -304,13 +304,9 @@
     regrid = ESMF.Regrid(sourcefield, destfield, filename=filename,
                          regrid_method=esmf_regrid_method,
                          unmapped_action=ESMF.UnmappedAction.IGNORE,
-<<<<<<< HEAD
+                         ignore_degenerate=ignore_degenerate,
                          norm_type=norm_type,
                          src_mask_values=[0], dst_mask_values=[0])
-=======
-                         ignore_degenerate=ignore_degenerate)
->>>>>>> 2d2e3650
-
     return regrid
 
 
