'''
Frontend for xESMF, exposed to users.
'''

import numpy as np
import scipy.sparse as sps
import xarray as xr
import warnings

<<<<<<< HEAD
from . backend import (esmf_grid, esmf_locstream, esmf_mesh, add_corner,
=======
from . backend import (Grid, LocStream, Mesh, add_corner,
>>>>>>> 58c270d2
                       esmf_regrid_build, esmf_regrid_finalize)

from . smm import read_weights, apply_weights, add_nans_to_weights, _combine_weight_columns

<<<<<<< HEAD
from . util import split_polygons_and_holes, max_polygon_size
=======
from . util import split_polygons_and_holes, esmf_get_shape
>>>>>>> 58c270d2

try:
    import dask.array as da
    dask_array_type = (da.Array,)  # for isinstance checks
except ImportError:
    dask_array_type = ()

def as_2d_mesh(lon, lat):

    if (lon.ndim, lat.ndim) == (2, 2):
        assert lon.shape == lat.shape, 'lon and lat should have same shape'
    elif (lon.ndim, lat.ndim) == (1, 1):
        lon, lat = np.meshgrid(lon, lat)
    else:
        raise ValueError('lon and lat should be both 1D or 2D')

    return lon, lat


def ds_to_ESMFgrid(ds, need_bounds=False, periodic=None, append=None):
    '''
    Convert xarray DataSet or dictionary to ESMF.Grid object.

    Parameters
    ----------
    ds : xarray DataSet or dictionary
        Contains variables ``lon``, ``lat``,
        and optionally ``lon_b``, ``lat_b`` if need_bounds=True.

        Shape should be ``(n_lat, n_lon)`` or ``(n_y, n_x)``,
        as normal C or Python ordering. Will be then tranposed to F-ordered.

    need_bounds : bool, optional
        Need cell boundary values?

    periodic : bool, optional
        Periodic in longitude?

    Returns
    -------
    grid : ESMF.Grid object

    '''

    # use np.asarray(dr) instead of dr.values, so it also works for dictionary
    lon = np.asarray(ds['lon'])
    lat = np.asarray(ds['lat'])
    lon, lat = as_2d_mesh(lon, lat)

    if 'mask' in ds:
        mask = np.asarray(ds['mask'])
    else:
        mask = None

    # tranpose the arrays so they become Fortran-ordered
    if mask is not None:
        grid = Grid.from_xarray(lon.T, lat.T, periodic=periodic, mask=mask.T)
    else:
        grid = Grid.from_xarray(lon.T, lat.T, periodic=periodic, mask=None)

    if need_bounds:
        lon_b = np.asarray(ds['lon_b'])
        lat_b = np.asarray(ds['lat_b'])
        lon_b, lat_b = as_2d_mesh(lon_b, lat_b)
        add_corner(grid, lon_b.T, lat_b.T)

    return grid, lon.shape


def ds_to_ESMFlocstream(ds):
    '''
    Convert xarray DataSet or dictionary to ESMF.LocStream object.

    Parameters
    ----------
    ds : xarray DataSet or dictionary
        Contains variables ``lon``, ``lat``.

    Returns
    -------
    locstream : ESMF.LocStream object

    '''

    lon = np.asarray(ds['lon'])
    lat = np.asarray(ds['lat'])

    if len(lon.shape) > 1:
        raise ValueError("lon can only be 1d")
    if len(lat.shape) > 1:
        raise ValueError("lat can only be 1d")

    assert lon.shape == lat.shape

    locstream = LocStream.from_xarray(lon, lat)

    return locstream, (1,) + lon.shape


def polys_to_ESMFmesh(polys):
    """
    Convert a sequence of shapely Polygons to a ESMF.Mesh object.

    MultiPolygons are split in their polygon parts.

    Parameters
    ----------
    polys : sequence of shapely Polygon or MultiPolygon

    Returns
    -------
    exterior : ESMF.Mesh
        A mesh where elements are the exterior rings of the polygons
    holes    : ESMF.Mesh or None
        A mesh where elements are the holes of the polygons, None if there were no holes.
    """
<<<<<<< HEAD
    # Test for overlaps
    for i in range(len(polys) + 1):
        for j in range(i + 1, len(polys)):
            if polys[i].overlaps(polys[j]):
                raise ValueError(f"Polygon can not overlap (#{i} and #{j}).")
    ext, holes = split_polygons_and_holes(polys)
    if len(holes) > 0:
        warnings.warn('Some passed polygons have holes, those will be ignored.')
    return esmf_mesh(ext), (1, len(ext))


class Regridder(object):
    def __init__(self, ds_in, ds_out, method, periodic=False,
                 filename=None, reuse_weights=False,
                 extrap_method=None, extrap_dist_exponent=None,
                 extrap_num_src_pnts=None,
                 weights=None, ignore_degenerate=None,
                 locstream_in=False, locstream_out=False,
                 polylist_in=False, polylist_out=False):
=======
    ext, holes, _, _ = split_polygons_and_holes(polys)
    if len(holes) > 0:
        warnings.warn('Some passed polygons have holes, those are not represented in the returned Mesh.')
    return Mesh.from_polygons(ext), (1, len(ext))


class BaseRegridder(object):
    def __init__(self, grid_in, grid_out, method,
                 filename=None, reuse_weights=False,
                 extrap_method=None, extrap_dist_exponent=None,
                 extrap_num_src_pnts=None, add_nans=False,
                 weights=None, ignore_degenerate=None):
>>>>>>> 58c270d2
        """
        Make xESMF BaseRegridder. Don't use this class directly.
        For Grid/Locstream cases use "Regridder" and for polygon
        averaging use SpatialAverager.

        Parameters
        ----------
<<<<<<< HEAD
        ds_in, ds_out : xarray DataSet, or dictionary, or sequence of Polygons
            Contain input and output grid coordinates. Look for variables
            ``lon``, ``lat``, optionally ``lon_b``, ``lat_b`` for
            conservative methods, and ``mask``. Note that for `mask`,
            the ESMF convention is used, where masked values are identified
            by 0, and non-masked values by 1.

            Shape can be 1D (n_lon,) and (n_lat,) for rectilinear grids,
            or 2D (n_y, n_x) for general curvilinear grids.
            Shape of bounds should be (n+1,) or (n_y+1, n_x+1).

            If either dataset includes a 2d mask variable, that will also be
            used to inform the regridding.
=======
        grid_in, grid_out : ESMF Grid or Locstream or Mesh
            Input and output grid structures as ESMFpy objects.
>>>>>>> 58c270d2

            ds_out can be a sequence of Polygons. In that case the output is 1D.
            Holes in polygons are ignored and MultiPolygons are split in their polygon parts.

        method : str
            Regridding method. Options are

            - 'bilinear'
            - 'conservative', **need grid corner information**
            - 'conservative_normed', **need grid corner information**
            - 'patch'
            - 'nearest_s2d'
            - 'nearest_d2s'

        filename : str, optional
            Name for the weight file. The default naming scheme is::

                {method}_{Ny_in}x{Nx_in}_{Ny_out}x{Nx_out}.nc

            e.g. bilinear_400x600_300x400.nc

        reuse_weights : bool, optional
            Whether to read existing weight file to save computing time.
            False by default (i.e. re-compute, not reuse).

        extrap_method : str, optional
            Extrapolation method. Options are

            - 'inverse_dist'
            - 'nearest_s2d'

        extrap_dist_exponent : float, optional
            The exponent to raise the distance to when calculating weights for the
            extrapolation method. If none are specified, defaults to 2.0

        extrap_num_src_pnts : int, optional
            The number of source points to use for the extrapolation methods
            that use more than one source point. If none are specified, defaults to 8

        weights : None, coo_matrix, dict, str, Dataset, Path,
            Regridding weights, stored as
              - a scipy.sparse COO matrix,
              - a dictionary with keys `row_dst`, `col_src` and `weights`,
              - an xarray Dataset with data variables `col`, `row` and `S`,
              - or a path to a netCDF file created by ESMF.
            If None, compute the weights.

        ignore_degenerate : bool, optional
            If False (default), raise error if grids contain degenerated cells
            (i.e. triangles or lines, instead of quadrilaterals)

<<<<<<< HEAD
        locstream_in: bool, optional
            input is a LocStream (list of locations)

        locstream_out: bool, optional
            output is a LocStream (list of locations)

        polylist_out: bool, optional
            output is a sequence of Polygons

=======
>>>>>>> 58c270d2
        Returns
        -------
        baseregridder : xESMF BaseRegridder object

        """
        self.grid_in = grid_in
        self.grid_out = grid_out
        self.method = method
        self.reuse_weights = reuse_weights
        self.extrap_method = extrap_method
        self.extrap_dist_exponent = extrap_dist_exponent
        self.extrap_num_src_pnts = extrap_num_src_pnts
        self.ignore_degenerate = ignore_degenerate
<<<<<<< HEAD
        self.locstream_in = locstream_in
        self.locstream_out = locstream_out

        methods_avail_ls_in = ['nearest_s2d', 'nearest_d2s']
        methods_avail_ls_out = ['bilinear', 'patch'] + methods_avail_ls_in
        methods_avail_poly = ["conservative", "conservative_normed"]

        if locstream_in and self.method not in methods_avail_ls_in:
            raise ValueError(f'locstream input is only available for method in {methods_avail_ls_in}')
        if locstream_out and self.method not in methods_avail_ls_out:
            raise ValueError(f'locstream output is only available for method in {methods_avail_ls_out}')
        if (
            polylist_in
            and (
                self.method in ["bilinear", "patch"]
                or (max_polygon_size(ds_in) > 4 and self.method == 'nearest_d2s')
            )
        ):
            raise ValueError(f'polygon list input is only available for {methods_avail_poly}, and for nearest_d2s if all polygons have 4 or fewer nodes.')
        if (
            polylist_out
            and max_polygon_size(ds_out) > 4
            and self.method in ["bilinear", "patch", "nearest_s2d"]
        ):
            # This contradicts the documentation of ESMF, but doesn't seem to work anyway!
            raise ValueError(f'polygon list output is only available for {methods_avail_poly}, and for bilinear, nearest_s2d or patch if all polygons have 4 or fewer nodes.')

        # construct ESMF grid, with some shape checking
        if locstream_in:
            self._grid_in, shape_in = ds_to_ESMFlocstream(ds_in)
        elif polylist_in:
            self._grid_in, shape_in = polys_to_ESMFmesh(ds_in)
            self.locstream_in = True  # Input will act the same
        else:
            self._grid_in, shape_in = ds_to_ESMFgrid(ds_in,
                                                     need_bounds=self.need_bounds,
                                                     periodic=periodic
                                                     )
        if locstream_out:
            self._grid_out, shape_out = ds_to_ESMFlocstream(ds_out)
        elif polylist_out:
            self._grid_out, shape_out = polys_to_ESMFmesh(ds_out)
            # create fake grid in the same type as a locstream:
            ds_out = {
                'lon': self._grid_out.coords[1][0],
                'lat': self._grid_out.coords[1][1],
            }
            self.locstream_out = True  # Output will act the same
        else:
            self._grid_out, shape_out = ds_to_ESMFgrid(ds_out,
                                                       need_bounds=self.need_bounds
                                                       )

        # record output grid and metadata
        self._lon_out = np.asarray(ds_out['lon'])
        self._lat_out = np.asarray(ds_out['lat'])

        if self._lon_out.ndim == 2:
            try:
                self.lon_dim = self.lat_dim = ds_out['lon'].dims
            except:
                self.lon_dim = self.lat_dim = ('y', 'x')

            self.out_horiz_dims = self.lon_dim

        elif self._lon_out.ndim == 1:
            try:
                self.lon_dim, = ds_out['lon'].dims
                self.lat_dim, = ds_out['lat'].dims
            except:
                self.lon_dim = 'lon'
                self.lat_dim = 'lat'

            self.out_horiz_dims = (self.lat_dim, self.lon_dim)
=======
        self.periodic = getattr(self.grid_in, 'periodic_dim', None) is not None
        self.sequence_in = isinstance(self.grid_in, (LocStream, Mesh))
        self.sequence_out = isinstance(self.grid_out, (LocStream, Mesh))
>>>>>>> 58c270d2

        # record grid shape information
        self.shape_in = esmf_get_shape(self.grid_in)
        self.shape_out = esmf_get_shape(self.grid_out)
        self.n_in = self.shape_in[0] * self.shape_in[1]
        self.n_out = self.shape_out[0] * self.shape_out[1]

        # some logic about reusing weights with either filename or weights args
        if reuse_weights and (filename is None) and (weights is None):
            raise ValueError("to reuse weights, you need to provide either filename or weights")

        if not reuse_weights and weights is None:
            weights = self._compute_weights()  # Dictionary of weights
        else:
            weights = filename if filename is not None else weights

        assert weights is not None

        # Convert weights, whatever their format, to a sparse coo matrix
        self.weights = read_weights(weights, self.n_in, self.n_out)

        # replace zeros by NaN in mask
        if self.grid_out.mask is not None and self.grid_out.mask[0] is not None:
            self.weights = add_nans_to_weights(self.weights)

        # follows legacy logic of writing weights if filename is provided
        if filename is not None and not reuse_weights:
            self.to_netcdf(filename=filename)

        # set default weights filename if none given
        self.filename = self._get_default_filename() if filename is None else filename

    @property
    def A(self):
        message = (
            "regridder.A is deprecated and will be removed in future versions. "
            "Use regridder.weights instead."
        )

        warnings.warn(message, DeprecationWarning)
        # DeprecationWarning seems to be ignored by certain Python environments
        # Also print to make sure users notice this.
        print(message)
        return self.weights

    def _get_default_filename(self):
        # e.g. bilinear_400x600_300x400.nc
        filename = '{0}_{1}x{2}_{3}x{4}'.format(
            self.method,
            self.shape_in[0], self.shape_in[1],
            self.shape_out[0], self.shape_out[1],
        )

        if self.periodic:
            filename += '_peri.nc'
        else:
            filename += '.nc'

        return filename

    def _compute_weights(self):
        regrid = esmf_regrid_build(self.grid_in, self.grid_out, self.method,
                                   extrap_method=self.extrap_method,
                                   extrap_dist_exponent=self.extrap_dist_exponent,
                                   extrap_num_src_pnts=self.extrap_num_src_pnts,
                                   ignore_degenerate=self.ignore_degenerate)

        w = regrid.get_weights_dict(deep_copy=True)
        esmf_regrid_finalize(regrid)  # only need weights, not regrid object
        return w

    def __call__(self, indata, keep_attrs=False):
        """
        Apply regridding to input data.

        Parameters
        ----------
        indata : numpy array, dask array, xarray DataArray or Dataset.
            The rightmost two dimensions must be the same as ``ds_in``.
            Can have arbitrary additional dimensions.

            Examples of valid shapes

            - (n_lat, n_lon), if ``ds_in`` has shape (n_lat, n_lon)
            - (n_time, n_lev, n_y, n_x), if ``ds_in`` has shape (Ny, n_x)

            Transpose your input data if the horizontal dimensions are not
            the rightmost two dimensions.

        keep_attrs : bool, optional
            Keep attributes for xarray DataArrays or Datasets.
            Defaults to False.

        Returns
        -------
        outdata : Data type is the same as input data type.
            On the same horizontal grid as ``ds_out``,
            with extra dims in ``dr_in``.

            Assuming ``ds_out`` has the shape of (n_y_out, n_x_out),
            examples of returning shapes are

            - (n_y_out, n_x_out), if ``dr_in`` is 2D
            - (n_time, n_lev, n_y_out, n_x_out), if ``dr_in`` has shape
              (n_time, n_lev, n_y, n_x)

        """
        if isinstance(indata, np.ndarray):
            return self.regrid_numpy(indata)
        elif isinstance(indata, dask_array_type):
            return self.regrid_dask(indata)
        elif isinstance(indata, xr.DataArray):
            return self.regrid_dataarray(indata, keep_attrs=keep_attrs)
        elif isinstance(indata, xr.Dataset):
            return self.regrid_dataset(indata, keep_attrs=keep_attrs)
        else:
            raise TypeError(
                "input must be numpy array, dask array, "
                "xarray DataArray or Dataset!")

    def regrid_numpy(self, indata):
        """See __call__()."""

        if self.sequence_in:
            indata = np.expand_dims(indata, axis=-2)

        outdata = apply_weights(self.weights, indata,
                                self.shape_in, self.shape_out)
        return outdata

    def regrid_dask(self, indata):
        """See __call__()."""

        extra_chunk_shape = indata.chunksize[0:-2]

        output_chunk_shape = extra_chunk_shape + self.shape_out

        outdata = da.map_blocks(
            self.regrid_numpy,
            indata,
            dtype=float,
            chunks=output_chunk_shape
        )

        return outdata

    def regrid_dataarray(self, dr_in, keep_attrs=False):
        """See __call__()."""

<<<<<<< HEAD
        # example: ('lat', 'lon') or ('y', 'x')
        if self.locstream_in:
            input_horiz_dims = dr_in.dims[-1:]
        else:
            input_horiz_dims = dr_in.dims[-2:]

        # apply_ufunc needs a different name for output_core_dims
        # example: ('lat', 'lon') -> ('lat_new', 'lon_new')
        # https://github.com/pydata/xarray/issues/1931#issuecomment-367417542
        if self.locstream_out:
            temp_horiz_dims = ['dummy', 'locations']
        else:
            temp_horiz_dims = [s + '_new' for s in input_horiz_dims]

        if self.locstream_in and not self.locstream_out:
            temp_horiz_dims = ['dummy_new'] + temp_horiz_dims
=======
        input_horiz_dims, temp_horiz_dims = self._parse_xrinput(dr_in)
>>>>>>> 58c270d2

        dr_out = xr.apply_ufunc(
            self.regrid_numpy, dr_in,
            input_core_dims=[input_horiz_dims],
            output_core_dims=[temp_horiz_dims],
            dask='parallelized',
            output_dtypes=[float],
            output_sizes={temp_horiz_dims[0]: self.shape_out[0],
                          temp_horiz_dims[1]: self.shape_out[1]
                          },
            keep_attrs=keep_attrs
        )

        return self._format_xroutput(dr_out, temp_horiz_dims)

    def regrid_dataset(self, ds_in, keep_attrs=False):
        """See __call__()."""

        # most logic is the same as regrid_dataarray()
        # the major caution is that some data variables might not contain
        # the correct horizontal dimension names.

        # get the first data variable to infer input_core_dims
        name, dr_in = next(iter(ds_in.items()))
        input_horiz_dims, temp_horiz_dims = self._parse_xrinput(dr_in)

        # help user debugging invalid horizontal dimensions
        print('using dimensions {} from data variable {} '
              'as the horizontal dimensions for this dataset.'
              .format(input_horiz_dims, name)
              )

        ds_out = xr.apply_ufunc(
            self.regrid_numpy, ds_in,
            input_core_dims=[input_horiz_dims],
            output_core_dims=[temp_horiz_dims],
            dask='parallelized',
            output_dtypes=[float],
            output_sizes={temp_horiz_dims[0]: self.shape_out[0],
                          temp_horiz_dims[1]: self.shape_out[1]
                          },
            keep_attrs=keep_attrs
        )

        return self._format_xroutput(ds_out, temp_horiz_dims)

    def _parse_xrinput(self, dr_in):
        # Get input horiz dim names and set output horiz dim names
        if self.sequence_in:
            input_horiz_dims = dr_in.dims[-1:]
        else:
            input_horiz_dims = dr_in.dims[-2:]

        if self.sequence_out:
            temp_horiz_dims = ['dummy', 'locations']
        else:
            temp_horiz_dims = [s + '_new' for s in input_horiz_dims]

        if self.sequence_in and not self.sequence_out:
            temp_horiz_dims = ['dummy_new'] + temp_horiz_dims
        return input_horiz_dims, temp_horiz_dims

    def _format_xroutput(self, out, new_dims=None):
        out.attrs['regrid_method'] = self.method
        return out

    def __repr__(self):
        info = ('xESMF Regridder \n'
                'Regridding algorithm:       {} \n'
                'Weight filename:            {} \n'
                'Reuse pre-computed weights? {} \n'
                'Input grid shape:           {} \n'
                'Output grid shape:          {} \n'
                'Periodic in longitude?      {}'
                .format(self.method,
                        self.filename,
                        self.reuse_weights,
                        self.shape_in,
                        self.shape_out,
                        self.periodic)
                )

        return info

    def to_netcdf(self, filename=None):
        '''Save weights to disk as a netCDF file.'''
        if filename is None:
            filename = self.filename
        w = self.weights
        dim = "n_s"
        ds = xr.Dataset({"S": (dim, w.data), "col": (dim, w.col + 1), "row": (dim, w.row + 1)})
        ds.to_netcdf(filename)
        return filename


<<<<<<< HEAD
class SpatialAverager(Regridder):
    def __init__(self, ds_in, polys, ignore_holes=False,
                 filename=None, reuse_weights=False,
                 weights=None, ignore_degenerate=False):
        """Special Regridder object for performing polygon averages of grids.
=======
class Regridder(BaseRegridder):
    def __init__(self, ds_in, ds_out, method,
                 locstream_in=False, locstream_out=False,
                 periodic=False, **kwargs):
        """
        Make xESMF regridder

        Parameters
        ----------
        ds_in, ds_out : xarray DataSet, or dictionary, or sequence of Polygons
            Contain input and output grid coordinates. Look for variables
            ``lon``, ``lat``, optionally ``lon_b``, ``lat_b`` for
            conservative methods, and ``mask``. Note that for `mask`,
            the ESMF convention is used, where masked values are identified
            by 0, and non-masked values by 1.

            Shape can be 1D (n_lon,) and (n_lat,) for rectilinear grids,
            or 2D (n_y, n_x) for general curvilinear grids.
            Shape of bounds should be (n+1,) or (n_y+1, n_x+1).

            If either dataset includes a 2d mask variable, that will also be
            used to inform the regridding.

            ds_out can be a sequence of Polygons. In that case the output is 1D.
            Holes in polygons are ignored and MultiPolygons are split in their polygon parts.

        method : str
            Regridding method. Options are

            - 'bilinear'
            - 'conservative', **need grid corner information**
            - 'conservative_normed', **need grid corner information**
            - 'patch'
            - 'nearest_s2d'
            - 'nearest_d2s'

        periodic : bool, optional
            Periodic in longitude? Default to False.
            Only useful for global grids with non-conservative regridding.
            Will be forced to False for conservative regridding.

        filename : str, optional
            Name for the weight file. The default naming scheme is::

                {method}_{Ny_in}x{Nx_in}_{Ny_out}x{Nx_out}.nc

            e.g. bilinear_400x600_300x400.nc

        reuse_weights : bool, optional
            Whether to read existing weight file to save computing time.
            False by default (i.e. re-compute, not reuse).

        extrap_method : str, optional
            Extrapolation method. Options are

            - 'inverse_dist'
            - 'nearest_s2d'

        extrap_dist_exponent : float, optional
            The exponent to raise the distance to when calculating weights for the
            extrapolation method. If none are specified, defaults to 2.0

        extrap_num_src_pnts : int, optional
            The number of source points to use for the extrapolation methods
            that use more than one source point. If none are specified, defaults to 8

        weights : None, coo_matrix, dict, str, Dataset, Path,
            Regridding weights, stored as
              - a scipy.sparse COO matrix,
              - a dictionary with keys `row_dst`, `col_src` and `weights`,
              - an xarray Dataset with data variables `col`, `row` and `S`,
              - or a path to a netCDF file created by ESMF.
            If None, compute the weights.

        ignore_degenerate : bool, optional
            If False (default), raise error if grids contain degenerated cells
            (i.e. triangles or lines, instead of quadrilaterals)

        Returns
        -------
        regridder : xESMF regridder object
        """
        methods_avail_ls_in = ['nearest_s2d', 'nearest_d2s']
        methods_avail_ls_out = ['bilinear', 'patch'] + methods_avail_ls_in

        if locstream_in and method not in methods_avail_ls_in:
            raise ValueError(f'locstream input is only available for method in {methods_avail_ls_in}')
        if locstream_out and method not in methods_avail_ls_out:
            raise ValueError(f'locstream output is only available for method in {methods_avail_ls_out}')

        # record basic switches
        if method in ['conservative', 'conservative_normed']:
            need_bounds = True
            periodic = False  # bound shape will not be N+1 for periodic grid
        else:
            need_bounds = False

        # construct ESMF grid, with some shape checking
        if locstream_in:
            grid_in, shape_in = ds_to_ESMFlocstream(ds_in)
        else:
            grid_in, shape_in = ds_to_ESMFgrid(ds_in,
                                               need_bounds=need_bounds,
                                               periodic=periodic
                                               )
        if locstream_out:
            grid_out, shape_out = ds_to_ESMFlocstream(ds_out)
        else:
            grid_out, shape_out = ds_to_ESMFgrid(ds_out,
                                                 need_bounds=need_bounds
                                                 )

        # Create the BaseRegridder
        super().__init__(grid_in, grid_out, method, **kwargs)

        # record output grid and metadata
        self._lon_out = np.asarray(ds_out['lon'])
        self._lat_out = np.asarray(ds_out['lat'])

        if self._lon_out.ndim == 2:
            try:
                self.lon_dim = self.lat_dim = ds_out['lon'].dims
            except:
                self.lon_dim = self.lat_dim = ('y', 'x')

            self.out_horiz_dims = self.lon_dim

        elif self._lon_out.ndim == 1:
            try:
                self.lon_dim, = ds_out['lon'].dims
                self.lat_dim, = ds_out['lat'].dims
            except:
                self.lon_dim = 'lon'
                self.lat_dim = 'lat'

            self.out_horiz_dims = (self.lat_dim, self.lon_dim)

    def _format_xroutput(self, out, new_dims=None):
        if not self.sequence_out and new_dims is not None:
            # rename dimension name to match output grid
            out = out.rename(
                {new_dims[0]: self.out_horiz_dims[0],
                 new_dims[1]: self.out_horiz_dims[1]}
            )

        # append output horizontal coordinate values
        # extra coordinates are automatically tracked by apply_ufunc
        if self.sequence_out:
            out.coords['lon'] = xr.DataArray(self._lon_out, dims=('locations',))
            out.coords['lat'] = xr.DataArray(self._lat_out, dims=('locations',))
        else:
            out.coords['lon'] = xr.DataArray(self._lon_out, dims=self.lon_dim)
            out.coords['lat'] = xr.DataArray(self._lat_out, dims=self.lat_dim)

        out.attrs['regrid_method'] = self.method

        if self.sequence_out:
            out = out.squeeze(dim='dummy')

        return out


class SpatialAverager(BaseRegridder):
    def __init__(self, ds_in, polys, ignore_holes=False,
                 periodic=False,
                 filename=None, reuse_weights=False,
                 weights=None, ignore_degenerate=False):
        """Regridder object for performing polygon averages of grids.
>>>>>>> 58c270d2

        Compared to simple regridding, this object only accepts 2D grids as input and
        polygons as output, forces the `conservative` method and
        treats multi-part geometries are as single `locations` instead of splitting them.

        Parameters
        ----------
        ds_in : xr.DataArray or xr.Dataset or dictionary
            Contain input and output grid coordinates. Look for variables
            ``lon``, ``lat``, ``lon_b`` and ``lat_b``.

            Optionnaly looks for ``mask``, in which case  the ESMF convention is used,
            where masked values are identified by 0, and non-masked values by 1.

            Shape can be 1D (n_lon,) and (n_lat,) for rectilinear grids,
            or 2D (n_y, n_x) for general curvilinear grids.
            Shape of bounds should be (n+1,) or (n_y+1, n_x+1).

        polys : sequence of shapely Polygons and MultiPolygons
            Sequence of polygons over which to average ds_in.

        ignore_holes : bool
            Whether to ignore holes in polygons.
            Default (True) is to substract the weight of holes from the weight of the polygon.

        filename : str, optional
            Name for the weight file. The default naming scheme is::

                spatialavg_{Ny_in}x{Nx_in}_{Npoly_out}.nc

            e.g. spatialavg_400x600_30.nc

        reuse_weights : bool, optional
            Whether to read existing weight file to save computing time.
            False by default (i.e. re-compute, not reuse).

        weights : None, coo_matrix, dict, str, Dataset, Path,
            Regridding weights, stored as
              - a scipy.sparse COO matrix,
              - a dictionary with keys `row_dst`, `col_src` and `weights`,
              - an xarray Dataset with data variables `col`, `row` and `S`,
              - or a path to a netCDF file created by ESMF.
            If None, compute the weights.

        ignore_degenerate : bool, optional
            If False (default), raise error if grids contain degenerated cells
            (i.e. triangles or lines, instead of quadrilaterals)
        """
<<<<<<< HEAD

        if not reuse_weights and weights is None:
            # Split all (multi-)polygons into single polygons and holes. Keep track of owners.
            exts, holes, i_ext, i_hol = split_polygons_and_holes(polys, return_idx=True, warn_multi=False)
            owners = np.array(i_ext + i_hol)

            # Get weights for single polygons and holes
            # Stack everything together
            reg_ext = Regridder(exts, ds_in, 'conservative', polylist_in=True, ignore_degenerate=ignore_degenerate)
            if len(holes) > 0:
                reg_holes = Regridder(holes, ds_in, 'conservative', polylist_in=True, ignore_degenerate=ignore_degenerate)
=======
        grid_in, shape_in = ds_to_ESMFgrid(ds_in, need_bounds=True, periodic=periodic)

        if not reuse_weights and weights is None:
            # Split all (multi-)polygons into single polygons and holes. Keep track of owners.
            exts, holes, i_ext, i_hol = split_polygons_and_holes(polys)
            owners = np.array(i_ext + i_hol)

            mesh_ext, shape_ext = polys_to_ESMFmesh(exts)

            # Get weights for single polygons and holes
            # Stack everything together
            reg_ext = BaseRegridder(mesh_ext, grid_in, 'conservative', ignore_degenerate=ignore_degenerate)
            if len(holes) > 0 and not ignore_holes:
                mesh_holes, shape_holes = polys_to_ESMFmesh(holes)
                reg_holes = BaseRegridder(mesh_holes, grid_in, 'conservative', ignore_degenerate=ignore_degenerate)
>>>>>>> 58c270d2
                w_all = sps.hstack((reg_ext.weights.tocsc(), -reg_holes.weights.tocsc()))
            else:
                w_all = reg_ext.weights.tocsc()

            # Combine weights of same owner and normalize
            weights = _combine_weight_columns(w_all, owners)
            weights = weights.multiply(1 / weights.sum(axis=0))
            weights = weights.tocoo().T

<<<<<<< HEAD
        # Create fake poly list that conserves the center coordinates
        dummy_polys = [poly.centroid.buffer(0.1) for poly in polys]

        # Regridder with custom-computed weights and dummy out grid
        # And perform regridding.
        return super().__init__(ds_in, dummy_polys, 'conservative', weights=weights,
                                polylist_out=True, filename=filename, reuse_weights=reuse_weights,
                                ignore_degenerate=ignore_degenerate)
=======
        # Create a fake output locstream so that the regridder knows the output shape and coords.
        poly_centers = [poly.centroid.xy for poly in polys]
        ds_out = xr.Dataset(
            data_vars={'lon': (('poly',), [c[0][0] for c in poly_centers]), 'lat': (('poly',), [c[1][0] for c in poly_centers])}
        )
        locstream_out, shape_out = ds_to_ESMFlocstream(ds_out)
        self._lon_out = ds_out.lon
        self._lat_out = ds_out.lat

        # Regridder with custom-computed weights and dummy out grid
        # And perform regridding.
        super().__init__(grid_in, locstream_out, 'conservative', weights=weights,
                         filename=filename, reuse_weights=reuse_weights,
                         ignore_degenerate=ignore_degenerate)
>>>>>>> 58c270d2

    def _get_default_filename(self):
        # e.g. bilinear_400x600_300x400.nc
        filename = 'spatialavg_{0}x{1}_{2}.nc'.format(
            self.shape_in[0], self.shape_in[1], self.n_out
        )

        return filename

    def __repr__(self):
        info = ('xESMF SpatialAverager \n'
                'Weight filename:            {} \n'
                'Reuse pre-computed weights? {} \n'
                'Input grid shape:           {} \n'
                'Output list length:         {} \n'
                .format(self.filename,
                        self.reuse_weights,
                        self.shape_in,
                        self.n_out)
                )

<<<<<<< HEAD
        return info
=======
        return info

    def _format_xroutput(self, out, new_dims=None):
        out = out.squeeze(dim='dummy')

        # rename dimension name to match output grid
        out = out.rename(locations='polygon')

        # append output horizontal coordinate values
        # extra coordinates are automatically tracked by apply_ufunc
        out.coords['lon'] = xr.DataArray(self._lon_out, dims=('polygon',))
        out.coords['lat'] = xr.DataArray(self._lat_out, dims=('polygon',))
        out.attrs['regrid_method'] = self.method
        return out
>>>>>>> 58c270d2
<|MERGE_RESOLUTION|>--- conflicted
+++ resolved
@@ -7,20 +7,12 @@
 import xarray as xr
 import warnings
 
-<<<<<<< HEAD
-from . backend import (esmf_grid, esmf_locstream, esmf_mesh, add_corner,
-=======
 from . backend import (Grid, LocStream, Mesh, add_corner,
->>>>>>> 58c270d2
                        esmf_regrid_build, esmf_regrid_finalize)
 
 from . smm import read_weights, apply_weights, add_nans_to_weights, _combine_weight_columns
 
-<<<<<<< HEAD
-from . util import split_polygons_and_holes, max_polygon_size
-=======
 from . util import split_polygons_and_holes, esmf_get_shape
->>>>>>> 58c270d2
 
 try:
     import dask.array as da
@@ -137,27 +129,6 @@
     holes    : ESMF.Mesh or None
         A mesh where elements are the holes of the polygons, None if there were no holes.
     """
-<<<<<<< HEAD
-    # Test for overlaps
-    for i in range(len(polys) + 1):
-        for j in range(i + 1, len(polys)):
-            if polys[i].overlaps(polys[j]):
-                raise ValueError(f"Polygon can not overlap (#{i} and #{j}).")
-    ext, holes = split_polygons_and_holes(polys)
-    if len(holes) > 0:
-        warnings.warn('Some passed polygons have holes, those will be ignored.')
-    return esmf_mesh(ext), (1, len(ext))
-
-
-class Regridder(object):
-    def __init__(self, ds_in, ds_out, method, periodic=False,
-                 filename=None, reuse_weights=False,
-                 extrap_method=None, extrap_dist_exponent=None,
-                 extrap_num_src_pnts=None,
-                 weights=None, ignore_degenerate=None,
-                 locstream_in=False, locstream_out=False,
-                 polylist_in=False, polylist_out=False):
-=======
     ext, holes, _, _ = split_polygons_and_holes(polys)
     if len(holes) > 0:
         warnings.warn('Some passed polygons have holes, those are not represented in the returned Mesh.')
@@ -170,7 +141,6 @@
                  extrap_method=None, extrap_dist_exponent=None,
                  extrap_num_src_pnts=None, add_nans=False,
                  weights=None, ignore_degenerate=None):
->>>>>>> 58c270d2
         """
         Make xESMF BaseRegridder. Don't use this class directly.
         For Grid/Locstream cases use "Regridder" and for polygon
@@ -178,27 +148,8 @@
 
         Parameters
         ----------
-<<<<<<< HEAD
-        ds_in, ds_out : xarray DataSet, or dictionary, or sequence of Polygons
-            Contain input and output grid coordinates. Look for variables
-            ``lon``, ``lat``, optionally ``lon_b``, ``lat_b`` for
-            conservative methods, and ``mask``. Note that for `mask`,
-            the ESMF convention is used, where masked values are identified
-            by 0, and non-masked values by 1.
-
-            Shape can be 1D (n_lon,) and (n_lat,) for rectilinear grids,
-            or 2D (n_y, n_x) for general curvilinear grids.
-            Shape of bounds should be (n+1,) or (n_y+1, n_x+1).
-
-            If either dataset includes a 2d mask variable, that will also be
-            used to inform the regridding.
-=======
         grid_in, grid_out : ESMF Grid or Locstream or Mesh
             Input and output grid structures as ESMFpy objects.
->>>>>>> 58c270d2
-
-            ds_out can be a sequence of Polygons. In that case the output is 1D.
-            Holes in polygons are ignored and MultiPolygons are split in their polygon parts.
 
         method : str
             Regridding method. Options are
@@ -247,18 +198,6 @@
             If False (default), raise error if grids contain degenerated cells
             (i.e. triangles or lines, instead of quadrilaterals)
 
-<<<<<<< HEAD
-        locstream_in: bool, optional
-            input is a LocStream (list of locations)
-
-        locstream_out: bool, optional
-            output is a LocStream (list of locations)
-
-        polylist_out: bool, optional
-            output is a sequence of Polygons
-
-=======
->>>>>>> 58c270d2
         Returns
         -------
         baseregridder : xESMF BaseRegridder object
@@ -272,86 +211,9 @@
         self.extrap_dist_exponent = extrap_dist_exponent
         self.extrap_num_src_pnts = extrap_num_src_pnts
         self.ignore_degenerate = ignore_degenerate
-<<<<<<< HEAD
-        self.locstream_in = locstream_in
-        self.locstream_out = locstream_out
-
-        methods_avail_ls_in = ['nearest_s2d', 'nearest_d2s']
-        methods_avail_ls_out = ['bilinear', 'patch'] + methods_avail_ls_in
-        methods_avail_poly = ["conservative", "conservative_normed"]
-
-        if locstream_in and self.method not in methods_avail_ls_in:
-            raise ValueError(f'locstream input is only available for method in {methods_avail_ls_in}')
-        if locstream_out and self.method not in methods_avail_ls_out:
-            raise ValueError(f'locstream output is only available for method in {methods_avail_ls_out}')
-        if (
-            polylist_in
-            and (
-                self.method in ["bilinear", "patch"]
-                or (max_polygon_size(ds_in) > 4 and self.method == 'nearest_d2s')
-            )
-        ):
-            raise ValueError(f'polygon list input is only available for {methods_avail_poly}, and for nearest_d2s if all polygons have 4 or fewer nodes.')
-        if (
-            polylist_out
-            and max_polygon_size(ds_out) > 4
-            and self.method in ["bilinear", "patch", "nearest_s2d"]
-        ):
-            # This contradicts the documentation of ESMF, but doesn't seem to work anyway!
-            raise ValueError(f'polygon list output is only available for {methods_avail_poly}, and for bilinear, nearest_s2d or patch if all polygons have 4 or fewer nodes.')
-
-        # construct ESMF grid, with some shape checking
-        if locstream_in:
-            self._grid_in, shape_in = ds_to_ESMFlocstream(ds_in)
-        elif polylist_in:
-            self._grid_in, shape_in = polys_to_ESMFmesh(ds_in)
-            self.locstream_in = True  # Input will act the same
-        else:
-            self._grid_in, shape_in = ds_to_ESMFgrid(ds_in,
-                                                     need_bounds=self.need_bounds,
-                                                     periodic=periodic
-                                                     )
-        if locstream_out:
-            self._grid_out, shape_out = ds_to_ESMFlocstream(ds_out)
-        elif polylist_out:
-            self._grid_out, shape_out = polys_to_ESMFmesh(ds_out)
-            # create fake grid in the same type as a locstream:
-            ds_out = {
-                'lon': self._grid_out.coords[1][0],
-                'lat': self._grid_out.coords[1][1],
-            }
-            self.locstream_out = True  # Output will act the same
-        else:
-            self._grid_out, shape_out = ds_to_ESMFgrid(ds_out,
-                                                       need_bounds=self.need_bounds
-                                                       )
-
-        # record output grid and metadata
-        self._lon_out = np.asarray(ds_out['lon'])
-        self._lat_out = np.asarray(ds_out['lat'])
-
-        if self._lon_out.ndim == 2:
-            try:
-                self.lon_dim = self.lat_dim = ds_out['lon'].dims
-            except:
-                self.lon_dim = self.lat_dim = ('y', 'x')
-
-            self.out_horiz_dims = self.lon_dim
-
-        elif self._lon_out.ndim == 1:
-            try:
-                self.lon_dim, = ds_out['lon'].dims
-                self.lat_dim, = ds_out['lat'].dims
-            except:
-                self.lon_dim = 'lon'
-                self.lat_dim = 'lat'
-
-            self.out_horiz_dims = (self.lat_dim, self.lon_dim)
-=======
         self.periodic = getattr(self.grid_in, 'periodic_dim', None) is not None
         self.sequence_in = isinstance(self.grid_in, (LocStream, Mesh))
         self.sequence_out = isinstance(self.grid_out, (LocStream, Mesh))
->>>>>>> 58c270d2
 
         # record grid shape information
         self.shape_in = esmf_get_shape(self.grid_in)
@@ -501,26 +363,7 @@
     def regrid_dataarray(self, dr_in, keep_attrs=False):
         """See __call__()."""
 
-<<<<<<< HEAD
-        # example: ('lat', 'lon') or ('y', 'x')
-        if self.locstream_in:
-            input_horiz_dims = dr_in.dims[-1:]
-        else:
-            input_horiz_dims = dr_in.dims[-2:]
-
-        # apply_ufunc needs a different name for output_core_dims
-        # example: ('lat', 'lon') -> ('lat_new', 'lon_new')
-        # https://github.com/pydata/xarray/issues/1931#issuecomment-367417542
-        if self.locstream_out:
-            temp_horiz_dims = ['dummy', 'locations']
-        else:
-            temp_horiz_dims = [s + '_new' for s in input_horiz_dims]
-
-        if self.locstream_in and not self.locstream_out:
-            temp_horiz_dims = ['dummy_new'] + temp_horiz_dims
-=======
         input_horiz_dims, temp_horiz_dims = self._parse_xrinput(dr_in)
->>>>>>> 58c270d2
 
         dr_out = xr.apply_ufunc(
             self.regrid_numpy, dr_in,
@@ -616,13 +459,6 @@
         return filename
 
 
-<<<<<<< HEAD
-class SpatialAverager(Regridder):
-    def __init__(self, ds_in, polys, ignore_holes=False,
-                 filename=None, reuse_weights=False,
-                 weights=None, ignore_degenerate=False):
-        """Special Regridder object for performing polygon averages of grids.
-=======
 class Regridder(BaseRegridder):
     def __init__(self, ds_in, ds_out, method,
                  locstream_in=False, locstream_out=False,
@@ -791,7 +627,6 @@
                  filename=None, reuse_weights=False,
                  weights=None, ignore_degenerate=False):
         """Regridder object for performing polygon averages of grids.
->>>>>>> 58c270d2
 
         Compared to simple regridding, this object only accepts 2D grids as input and
         polygons as output, forces the `conservative` method and
@@ -840,19 +675,6 @@
             If False (default), raise error if grids contain degenerated cells
             (i.e. triangles or lines, instead of quadrilaterals)
         """
-<<<<<<< HEAD
-
-        if not reuse_weights and weights is None:
-            # Split all (multi-)polygons into single polygons and holes. Keep track of owners.
-            exts, holes, i_ext, i_hol = split_polygons_and_holes(polys, return_idx=True, warn_multi=False)
-            owners = np.array(i_ext + i_hol)
-
-            # Get weights for single polygons and holes
-            # Stack everything together
-            reg_ext = Regridder(exts, ds_in, 'conservative', polylist_in=True, ignore_degenerate=ignore_degenerate)
-            if len(holes) > 0:
-                reg_holes = Regridder(holes, ds_in, 'conservative', polylist_in=True, ignore_degenerate=ignore_degenerate)
-=======
         grid_in, shape_in = ds_to_ESMFgrid(ds_in, need_bounds=True, periodic=periodic)
 
         if not reuse_weights and weights is None:
@@ -868,7 +690,6 @@
             if len(holes) > 0 and not ignore_holes:
                 mesh_holes, shape_holes = polys_to_ESMFmesh(holes)
                 reg_holes = BaseRegridder(mesh_holes, grid_in, 'conservative', ignore_degenerate=ignore_degenerate)
->>>>>>> 58c270d2
                 w_all = sps.hstack((reg_ext.weights.tocsc(), -reg_holes.weights.tocsc()))
             else:
                 w_all = reg_ext.weights.tocsc()
@@ -878,16 +699,6 @@
             weights = weights.multiply(1 / weights.sum(axis=0))
             weights = weights.tocoo().T
 
-<<<<<<< HEAD
-        # Create fake poly list that conserves the center coordinates
-        dummy_polys = [poly.centroid.buffer(0.1) for poly in polys]
-
-        # Regridder with custom-computed weights and dummy out grid
-        # And perform regridding.
-        return super().__init__(ds_in, dummy_polys, 'conservative', weights=weights,
-                                polylist_out=True, filename=filename, reuse_weights=reuse_weights,
-                                ignore_degenerate=ignore_degenerate)
-=======
         # Create a fake output locstream so that the regridder knows the output shape and coords.
         poly_centers = [poly.centroid.xy for poly in polys]
         ds_out = xr.Dataset(
@@ -902,7 +713,6 @@
         super().__init__(grid_in, locstream_out, 'conservative', weights=weights,
                          filename=filename, reuse_weights=reuse_weights,
                          ignore_degenerate=ignore_degenerate)
->>>>>>> 58c270d2
 
     def _get_default_filename(self):
         # e.g. bilinear_400x600_300x400.nc
@@ -924,9 +734,6 @@
                         self.n_out)
                 )
 
-<<<<<<< HEAD
-        return info
-=======
         return info
 
     def _format_xroutput(self, out, new_dims=None):
@@ -940,5 +747,4 @@
         out.coords['lon'] = xr.DataArray(self._lon_out, dims=('polygon',))
         out.coords['lat'] = xr.DataArray(self._lat_out, dims=('polygon',))
         out.attrs['regrid_method'] = self.method
-        return out
->>>>>>> 58c270d2
+        return out