'''
Frontend for xESMF, exposed to users.
'''

import numpy as np
import xarray as xr
import os
import warnings

from . backend import (esmf_grid, esmf_locstream, add_corner,
                       esmf_regrid_build, esmf_regrid_finalize)

from . smm import read_weights, apply_weights

try:
    import dask.array as da
    dask_array_type = (da.Array,)  # for isinstance checks
except ImportError:
    dask_array_type = ()

def as_2d_mesh(lon, lat):

    if (lon.ndim, lat.ndim) == (2, 2):
        assert lon.shape == lat.shape, 'lon and lat should have same shape'
    elif (lon.ndim, lat.ndim) == (1, 1):
        lon, lat = np.meshgrid(lon, lat)
    else:
        raise ValueError('lon and lat should be both 1D or 2D')

    return lon, lat


def ds_to_ESMFgrid(ds, need_bounds=False, periodic=None, append=None):
    '''
    Convert xarray DataSet or dictionary to ESMF.Grid object.

    Parameters
    ----------
    ds : xarray DataSet or dictionary
        Contains variables ``lon``, ``lat``,
        and optionally ``lon_b``, ``lat_b`` if need_bounds=True.

        Shape should be ``(n_lat, n_lon)`` or ``(n_y, n_x)``,
        as normal C or Python ordering. Will be then tranposed to F-ordered.

    need_bounds : bool, optional
        Need cell boundary values?

    periodic : bool, optional
        Periodic in longitude?

    Returns
    -------
    grid : ESMF.Grid object

    '''

    # use np.asarray(dr) instead of dr.values, so it also works for dictionary
    lon = np.asarray(ds['lon'])
    lat = np.asarray(ds['lat'])
    lon, lat = as_2d_mesh(lon, lat)

    if 'mask' in ds:
        mask = np.asarray(ds['mask'])
    else:
        mask = None

    # tranpose the arrays so they become Fortran-ordered
<<<<<<< HEAD
    grid = esmf_grid(lon.T, lat.T, periodic=periodic)
    # detect ds["mask"] and add it to the grid
    if 'mask' in ds.data_vars:
        import ESMF
        grid.add_item(ESMF.GridItem.MASK, staggerloc=ESMF.StaggerLoc.CENTER)
        grid.mask[0][...] = np.asarray(ds['mask']).T
=======
    if mask is not None:
        grid = esmf_grid(lon.T, lat.T, periodic=periodic, mask=mask.T)
    else:
        grid = esmf_grid(lon.T, lat.T, periodic=periodic, mask=None)
>>>>>>> 10d0a8f1

    if need_bounds:
        lon_b = np.asarray(ds['lon_b'])
        lat_b = np.asarray(ds['lat_b'])
        lon_b, lat_b = as_2d_mesh(lon_b, lat_b)
        add_corner(grid, lon_b.T, lat_b.T)

    return grid, lon.shape


def ds_to_ESMFlocstream(ds):
    '''
    Convert xarray DataSet or dictionary to ESMF.LocStream object.

    Parameters
    ----------
    ds : xarray DataSet or dictionary
        Contains variables ``lon``, ``lat``.

    Returns
    -------
    locstream : ESMF.LocStream object

    '''

    lon = np.asarray(ds['lon'])
    lat = np.asarray(ds['lat'])

    if len(lon.shape) > 1:
        raise ValueError("lon can only be 1d")
    if len(lat.shape) > 1:
        raise ValueError("lat can only be 1d")

    assert lon.shape == lat.shape

    locstream = esmf_locstream(lon, lat)

    return locstream, (1,) + lon.shape


class Regridder(object):
    def __init__(self, ds_in, ds_out, method, periodic=False,
                 filename=None, reuse_weights=False,
                 extrap=None, extrap_exp=None, extrap_num_pnts=None,
                 weights=None, ignore_degenerate=None,
                 locstream_in=False, locstream_out=False):
        """
        Make xESMF regridder

        Parameters
        ----------
        ds_in, ds_out : xarray DataSet, or dictionary
            Contain input and output grid coordinates. Look for variables
<<<<<<< HEAD
            ``lon``, ``lat``, optionally ``lon_b``, ``lat_b`` for
            conservative method, and ``mask``. Use 0 to identify cells to mask.
=======
            ``lon``, ``lat``, and optionally ``lon_b``, ``lat_b`` for
            conservative methods.
>>>>>>> 10d0a8f1

            Shape can be 1D (n_lon,) and (n_lat,) for rectilinear grids,
            or 2D (n_y, n_x) for general curvilinear grids.
            Shape of bounds should be (n+1,) or (n_y+1, n_x+1).

            If either dataset includes a 2d mask variable, that will also be
            used to inform the regridding.

        method : str
            Regridding method. Options are

            - 'bilinear'
            - 'conservative', **need grid corner information**
            - 'conservative_normed', **need grid corner information**
            - 'patch'
            - 'nearest_s2d'
            - 'nearest_d2s'

        periodic : bool, optional
            Periodic in longitude? Default to False.
            Only useful for global grids with non-conservative regridding.
            Will be forced to False for conservative regridding.

        filename : str, optional
            Name for the weight file. The default naming scheme is::

                {method}_{Ny_in}x{Nx_in}_{Ny_out}x{Nx_out}.nc

            e.g. bilinear_400x600_300x400.nc

        reuse_weights : bool, optional
            Whether to read existing weight file to save computing time.
            False by default (i.e. re-compute, not reuse).

        extrap : str, optional
            Extrapolation method. Options are

            - 'inverse_dist'
            - 'nearest_s2d'

        extrap_exp : float, optional
            The exponent to raise the distance to when calculating weights for the
            extrapolation method. If none are specified, defaults to 2.0

        extrap_num_pnts : int, optional
            The number of source points to use for the extrapolation methods
            that use more than one source point. If none are specified, defaults to 8

        weights : None, coo_matrix, dict, str, Dataset, Path,
            Regridding weights, stored as
              - a scipy.sparse COO matrix,
              - a dictionary with keys `row_dst`, `col_src` and `weights`,
              - an xarray Dataset with data variables `col`, `row` and `S`,
              - or a path to a netCDF file created by ESMF.
            If None, compute the weights.

        ignore_degenerate : bool, optional
            If False (default), raise error if grids contain degenerated cells
            (i.e. triangles or lines, instead of quadrilaterals)

        locstream_in: bool, optional
            input is a LocStream (list of locations)

        locstream_out: bool, optional
            output is a LocStream (list of locations)

        Returns
        -------
        regridder : xESMF regridder object

        """

        # record basic switches
        if method in ['conservative', 'conservative_normed']:
            self.need_bounds = True
            periodic = False  # bound shape will not be N+1 for periodic grid
        else:
            self.need_bounds = False

        self.method = method
        self.periodic = periodic
        self.reuse_weights = reuse_weights
        self.extrap = extrap
        self.extrap_exp = extrap_exp
        self.extrap_num_pnts = extrap_num_pnts
        self.ignore_degenerate = ignore_degenerate
        self.locstream_in = locstream_in
        self.locstream_out = locstream_out

        methods_avail_ls_in = ['nearest_s2d', 'nearest_d2s']
        methods_avail_ls_out = ['bilinear', 'patch'] + methods_avail_ls_in

        if locstream_in and self.method not in methods_avail_ls_in:
            raise ValueError(f'locstream input is only available for method in {methods_avail_ls_in}')
        if locstream_out and self.method not in methods_avail_ls_out:
            raise ValueError(f'locstream output is only available for method in {methods_avail_ls_out}')

        # construct ESMF grid, with some shape checking
        if locstream_in:
            self._grid_in, shape_in = ds_to_ESMFlocstream(ds_in)
        else:
            self._grid_in, shape_in = ds_to_ESMFgrid(ds_in,
                                                     need_bounds=self.need_bounds,
                                                     periodic=periodic
                                                     )
        if locstream_out:
            self._grid_out, shape_out = ds_to_ESMFlocstream(ds_out)
        else:
            self._grid_out, shape_out = ds_to_ESMFgrid(ds_out,
                                                       need_bounds=self.need_bounds
                                                       )

        # record output grid and metadata
        self._lon_out = np.asarray(ds_out['lon'])
        self._lat_out = np.asarray(ds_out['lat'])

        if self._lon_out.ndim == 2:
            try:
                self.lon_dim = self.lat_dim = ds_out['lon'].dims
            except:
                self.lon_dim = self.lat_dim = ('y', 'x')

            self.out_horiz_dims = self.lon_dim

        elif self._lon_out.ndim == 1:
            try:
                self.lon_dim, = ds_out['lon'].dims
                self.lat_dim, = ds_out['lat'].dims
            except:
                self.lon_dim = 'lon'
                self.lat_dim = 'lat'

            self.out_horiz_dims = (self.lat_dim, self.lon_dim)

        # record grid shape information
        self.shape_in = shape_in
        self.shape_out = shape_out
        self.n_in = shape_in[0] * shape_in[1]
        self.n_out = shape_out[0] * shape_out[1]

        # some logic about reusing weights with either filename or weights args
        if reuse_weights and (filename is None) and (weights is None):
            raise ValueError("to reuse weights, you need to provide either filename or weights")

        if not reuse_weights and weights is None:
            weights = self._compute_weights()  # Dictionary of weights
        else:
            weights = filename if filename is not None else weights

        assert weights is not None

        # Convert weights, whatever their format, to a sparse coo matrix
        self.weights = read_weights(weights, self.n_in, self.n_out)

        # follows legacy logic of writing weights if filename is provided
        if filename is not None and not reuse_weights:
            self.to_netcdf(filename=filename)

        # set default weights filename if none given
        self.filename = self._get_default_filename() if filename is None else filename

    @property
    def A(self):
        message = (
            "regridder.A is deprecated and will be removed in future versions. "
            "Use regridder.weights instead."
        )

        warnings.warn(message, DeprecationWarning)
        # DeprecationWarning seems to be ignored by certain Python environments
        # Also print to make sure users notice this.
        print(message)
        return self.weights

    def _get_default_filename(self):
        # e.g. bilinear_400x600_300x400.nc
        filename = ('{0}_{1}x{2}_{3}x{4}'.format(self.method,
                    self.shape_in[0], self.shape_in[1],
                    self.shape_out[0], self.shape_out[1],)
                    )
        if self.periodic:
            filename += '_peri.nc'
        else:
            filename += '.nc'

        return filename

    def _compute_weights(self):
        regrid = esmf_regrid_build(self._grid_in, self._grid_out, self.method,
                                   extrap = self.extrap, extrap_exp = self.extrap_exp,
                                   extrap_num_pnts = self.extrap_num_pnts,
                                   ignore_degenerate=self.ignore_degenerate)

        w = regrid.get_weights_dict(deep_copy=True)
        esmf_regrid_finalize(regrid)  # only need weights, not regrid object
        return w

    def __repr__(self):
        info = ('xESMF Regridder \n'
                'Regridding algorithm:       {} \n'
                'Weight filename:            {} \n'
                'Reuse pre-computed weights? {} \n'
                'Input grid shape:           {} \n'
                'Output grid shape:          {} \n'
                'Output grid dimension name: {} \n'
                'Periodic in longitude?      {}'
                .format(self.method,
                        self.filename,
                        self.reuse_weights,
                        self.shape_in,
                        self.shape_out,
                        self.out_horiz_dims,
                        self.periodic)
                )

        return info

    def __call__(self, indata, keep_attrs=False):
        """
        Apply regridding to input data.

        Parameters
        ----------
        indata : numpy array, dask array, xarray DataArray or Dataset.
            The rightmost two dimensions must be the same as ``ds_in``.
            Can have arbitrary additional dimensions.

            Examples of valid shapes

            - (n_lat, n_lon), if ``ds_in`` has shape (n_lat, n_lon)
            - (n_time, n_lev, n_y, n_x), if ``ds_in`` has shape (Ny, n_x)

            Transpose your input data if the horizontal dimensions are not
            the rightmost two dimensions.

        keep_attrs : bool, optional
            Keep attributes for xarray DataArrays or Datasets.
            Defaults to False.

        Returns
        -------
        outdata : Data type is the same as input data type.
            On the same horizontal grid as ``ds_out``,
            with extra dims in ``dr_in``.

            Assuming ``ds_out`` has the shape of (n_y_out, n_x_out),
            examples of returning shapes are

            - (n_y_out, n_x_out), if ``dr_in`` is 2D
            - (n_time, n_lev, n_y_out, n_x_out), if ``dr_in`` has shape
              (n_time, n_lev, n_y, n_x)

        """

        if isinstance(indata, np.ndarray):
            return self.regrid_numpy(indata)
        elif isinstance(indata, dask_array_type):
            return self.regrid_dask(indata)
        elif isinstance(indata, xr.DataArray):
            return self.regrid_dataarray(indata, keep_attrs=keep_attrs)
        elif isinstance(indata, xr.Dataset):
            return self.regrid_dataset(indata, keep_attrs=keep_attrs)
        else:
            raise TypeError(
                "input must be numpy array, dask array, "
                "xarray DataArray or Dataset!")

    def regrid_numpy(self, indata):
        """See __call__()."""

        if self.locstream_in:
            indata = np.expand_dims(indata, axis=-2)

        outdata = apply_weights(self.weights, indata,
                                self.shape_in, self.shape_out)
        return outdata

    def regrid_dask(self, indata):
        """See __call__()."""

        extra_chunk_shape = indata.chunksize[0:-2]

        output_chunk_shape = extra_chunk_shape + self.shape_out

        outdata = da.map_blocks(
            self.regrid_numpy,
            indata,
            dtype=float,
            chunks=output_chunk_shape
        )

        return outdata

    def regrid_dataarray(self, dr_in, keep_attrs=False):
        """See __call__()."""

        # example: ('lat', 'lon') or ('y', 'x')
        if self.locstream_in:
            input_horiz_dims = dr_in.dims[-1:]
        else:
            input_horiz_dims = dr_in.dims[-2:]

        # apply_ufunc needs a different name for output_core_dims
        # example: ('lat', 'lon') -> ('lat_new', 'lon_new')
        # https://github.com/pydata/xarray/issues/1931#issuecomment-367417542
        if self.locstream_out:
            temp_horiz_dims = ['dummy', 'locations']
        else:
            temp_horiz_dims = [s + '_new' for s in input_horiz_dims]

        if self.locstream_in and not self.locstream_out:
            temp_horiz_dims = ['dummy_new'] + temp_horiz_dims


        dr_out = xr.apply_ufunc(
            self.regrid_numpy, dr_in,
            input_core_dims=[input_horiz_dims],
            output_core_dims=[temp_horiz_dims],
            dask='parallelized',
            output_dtypes=[float],
            output_sizes={temp_horiz_dims[0]: self.shape_out[0],
                          temp_horiz_dims[1]: self.shape_out[1]
                          },
            keep_attrs=keep_attrs
        )

        if not self.locstream_out:
            # rename dimension name to match output grid
            dr_out = dr_out.rename(
                {temp_horiz_dims[0]: self.out_horiz_dims[0],
                 temp_horiz_dims[1]: self.out_horiz_dims[1]
                }
            )

        # append output horizontal coordinate values
        # extra coordinates are automatically tracked by apply_ufunc
        if self.locstream_out:
            dr_out.coords['lon'] = xr.DataArray(self._lon_out, dims=('locations',))
            dr_out.coords['lat'] = xr.DataArray(self._lat_out, dims=('locations',))
        else:
            dr_out.coords['lon'] = xr.DataArray(self._lon_out, dims=self.lon_dim)
            dr_out.coords['lat'] = xr.DataArray(self._lat_out, dims=self.lat_dim)

        dr_out.attrs['regrid_method'] = self.method

        if self.locstream_out:
            dr_out = dr_out.squeeze(dim='dummy')

        return dr_out

    def regrid_dataset(self, ds_in, keep_attrs=False):
        """See __call__()."""

        # most logic is the same as regrid_dataarray()
        # the major caution is that some data variables might not contain
        # the correct horizontal dimension names.

        # get the first data variable to infer input_core_dims
        name, dr_in = next(iter(ds_in.items()))

        if self.locstream_in:
            input_horiz_dims = dr_in.dims[-1:]
        else:
            input_horiz_dims = dr_in.dims[-2:]

        if self.locstream_out:
            temp_horiz_dims = ['dummy', 'locations']
        else:
            temp_horiz_dims = [s + '_new' for s in input_horiz_dims]

        if self.locstream_in and not self.locstream_out:
            temp_horiz_dims = ['dummy_new'] + temp_horiz_dims

        # help user debugging invalid horizontal dimensions
        print('using dimensions {} from data variable {} '
              'as the horizontal dimensions for this dataset.'
              .format(input_horiz_dims, name)
              )

        ds_out = xr.apply_ufunc(
            self.regrid_numpy, ds_in,
            input_core_dims=[input_horiz_dims],
            output_core_dims=[temp_horiz_dims],
            dask='parallelized',
            output_dtypes=[float],
            output_sizes={temp_horiz_dims[0]: self.shape_out[0],
                          temp_horiz_dims[1]: self.shape_out[1]
                          },
            keep_attrs=keep_attrs
        )

        if not self.locstream_out:
            # rename dimension name to match output grid
            ds_out = ds_out.rename(
                {temp_horiz_dims[0]: self.out_horiz_dims[0],
                 temp_horiz_dims[1]: self.out_horiz_dims[1]
                }
            )

        # append output horizontal coordinate values
        # extra coordinates are automatically tracked by apply_ufunc
        if self.locstream_out:
            ds_out.coords['lon'] = xr.DataArray(self._lon_out, dims=('locations',))
            ds_out.coords['lat'] = xr.DataArray(self._lat_out, dims=('locations',))
        else:
            ds_out.coords['lon'] = xr.DataArray(self._lon_out, dims=self.lon_dim)
            ds_out.coords['lat'] = xr.DataArray(self._lat_out, dims=self.lat_dim)

        ds_out.attrs['regrid_method'] = self.method

        if self.locstream_out:
            ds_out = ds_out.squeeze(dim='dummy')

        return ds_out

    def to_netcdf(self, filename=None):
        '''Save weights to disk as a netCDF file.'''
        if filename is None:
            filename = self.filename
        w = self.weights
        dim = "n_s"
        ds = xr.Dataset({"S": (dim, w.data), "col": (dim, w.col + 1), "row": (dim, w.row + 1)})
        ds.to_netcdf(filename)
        return filename
<|MERGE_RESOLUTION|>--- conflicted
+++ resolved
@@ -66,19 +66,10 @@
         mask = None
 
     # tranpose the arrays so they become Fortran-ordered
-<<<<<<< HEAD
-    grid = esmf_grid(lon.T, lat.T, periodic=periodic)
-    # detect ds["mask"] and add it to the grid
-    if 'mask' in ds.data_vars:
-        import ESMF
-        grid.add_item(ESMF.GridItem.MASK, staggerloc=ESMF.StaggerLoc.CENTER)
-        grid.mask[0][...] = np.asarray(ds['mask']).T
-=======
     if mask is not None:
         grid = esmf_grid(lon.T, lat.T, periodic=periodic, mask=mask.T)
     else:
         grid = esmf_grid(lon.T, lat.T, periodic=periodic, mask=None)
->>>>>>> 10d0a8f1
 
     if need_bounds:
         lon_b = np.asarray(ds['lon_b'])
@@ -132,13 +123,8 @@
         ----------
         ds_in, ds_out : xarray DataSet, or dictionary
             Contain input and output grid coordinates. Look for variables
-<<<<<<< HEAD
             ``lon``, ``lat``, optionally ``lon_b``, ``lat_b`` for
             conservative method, and ``mask``. Use 0 to identify cells to mask.
-=======
-            ``lon``, ``lat``, and optionally ``lon_b``, ``lat_b`` for
-            conservative methods.
->>>>>>> 10d0a8f1
 
             Shape can be 1D (n_lon,) and (n_lat,) for rectilinear grids,
             or 2D (n_y, n_x) for general curvilinear grids.
